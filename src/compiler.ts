--- conflicted
+++ resolved
@@ -1,10 +1,12 @@
 import { ParserRuleContext, CharStream, CommonTokenStream, RuleNode } from "antlr4";
 import GoLexer from "../antlr/GoLexer";
-<<<<<<< HEAD
-import GoParser, { ExprListContext, LitStrContext, LogicalOpContext } from "../antlr/GoParser";
-=======
-import GoParser, { ExprListContext, FieldContext, LitStrContext, LnameContext } from "../antlr/GoParser";
->>>>>>> a79d59ca
+import GoParser, {
+  ExprListContext,
+  FieldContext,
+  LitStrContext,
+  LogicalOpContext,
+  LnameContext,
+} from "../antlr/GoParser";
 import {
   AssignmentContext,
   BlockContext,
@@ -600,7 +602,6 @@
     return 0;
   };
 
-<<<<<<< HEAD
   visitLogicalOp = (ctx: LogicalOpContext): number => {
     const op = ILogicalOp.emit(this.bc);
     if (ctx.LOGICAL_OR()) {
@@ -613,14 +614,9 @@
     return 0;
   };
 
-  visitIdent = (ctx: IdentContext): number => {
-    const ident = ctx.getText();
-    const [frame, offset] = this.env.lookup(ident);
-=======
   visitName = (ctx: NameContext): number => {
     const name = ctx.getText();
     const [frame, offset] = this.env.lookup(name);
->>>>>>> a79d59ca
     ILoadName.emit(this.bc).setFrame(frame).setOffset(offset);
     return 1;
   };
