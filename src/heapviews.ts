--- conflicted
+++ resolved
@@ -661,9 +661,6 @@
   }
 }
 
-<<<<<<< HEAD
-export class PointerView extends NodeView {
-=======
 /**
  * A collection of addresses. Not the same as a slice!
  */
@@ -701,8 +698,7 @@
   }
 }
 
-class PointerView extends NodeView {
->>>>>>> 9b2e3ad0
+export class PointerView extends NodeView {
   // @todo
   static allocate(state: Memory): PointerView {
     const addr = allocate(state, DataType.Pointer, 0, 1);
