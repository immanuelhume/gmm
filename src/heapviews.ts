--- conflicted
+++ resolved
@@ -62,27 +62,10 @@
   [Global.Nil]: "nil",
 };
 
-<<<<<<< HEAD
-export const enum BuiltinId {
-  Debug = 0x00,
-  Panic,
-  New,
-}
-export const builtinSymbols = ["dbg", "panic", "new"]; // need a list for deterministic order
-export const builtinName2Id: Record<string, BuiltinId> = {
-  dbg: BuiltinId.Debug,
-  panic: BuiltinId.Panic,
-  new: BuiltinId.New,
-};
-export const builtinId2Name: Record<BuiltinId, string> = {
-  [BuiltinId.Debug]: "dbg",
-  [BuiltinId.Panic]: "panic",
-  [BuiltinId.New]: "new",
-};
-=======
 export enum BuiltinId {
   "dbg" = 0x00,
   "panic",
+  "new",
   "Mutex::Lock",
   "Mutex::Unlock",
 }
@@ -90,7 +73,6 @@
 export const builtinIds: number[] = Object.keys(BuiltinId)
   .map((key) => Number(key))
   .filter((key) => !isNaN(key));
->>>>>>> 421cd46e
 
 /* Each word is a Float64. So 8 bytes. */
 export const wordSize = 8;
