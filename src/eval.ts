import { Address } from "./util";
import {
  CallFrameView,
  DataType,
  Float64View,
  FnView,
  BuiltinView,
  FrameView,
  NodeView,
  clone,
  BuiltinId,
  BlockFrameView,
  Global,
  TupleView,
  PointerView,
  StructView,
  MethodView,
  Int64View,
<<<<<<< HEAD
=======
  StringView,
  allocate,
  BoolView,
  LvalueView,
  LvalueKind,
  copy,
>>>>>>> b0e5142f
} from "./heapviews";
import {
  IAssign,
  ILoadFn,
  Opcode,
  UnaryOp,
  BinaryOp,
  IUnaryOp,
  LogicalOp,
  ILogicalOp,
  ICall,
  IBinaryOp,
  IGoto,
  ILoadNameLoc,
  IPop,
  ILoadC,
  IPush,
  IEnterBlock,
  IExitBlock,
  ILoadName,
  ILoadStr,
  IJof,
  IPackTuple,
  IPackStruct,
  ILoadStructField,
  ILoadStructFieldLoc,
  ILoadMethod,
  IGo,
  ILoadGlobal,
  IPackPtr,
  ILoadPtrSlot,
} from "./instructions";
import { MachineState, Thread } from "./machine";
import { ArgContext } from "../antlr/GoParser";

type EvalFn = (state: MachineState, t: Thread, go?: boolean) => void;

export const microcode: Record<Opcode, EvalFn> = {
  [Opcode.BinaryOp]: function (state: MachineState, t: Thread): void {
    const instr = new IBinaryOp(state.bytecode, t.pc);
    execBinaryOp(state, t, instr.op());
    t.pc += IBinaryOp.size;
  },
  [Opcode.UnaryOp]: function (state: MachineState, t: Thread): void {
    const instr = new IUnaryOp(state.bytecode, t.pc);
    execUnaryOp(state, t, instr.op());
    t.pc += IUnaryOp.size;
  },
  [Opcode.LogicalOp]: function (state: MachineState, t: Thread): void {
    const instr = new ILogicalOp(state.bytecode, t.pc);
    execLogicalOp(state, t, instr.op());
    t.pc += ILogicalOp.size;
  },
  [Opcode.Call]: function (state: MachineState, t: Thread, go?: boolean): void {
    const instr = new ICall(state.bytecode, t.pc);
    const argc = instr.argc();

    const args: Address[] = [];
    for (let i = 0; i < argc; ++i) {
      // Beware that here, we are cloning the arguments! This is in line with
      // how Golang passes arguments i.e. everything is passed by value.
      args.push(clone(state, t.os.pop()));
    }
    args.reverse();

    const fnAddr = t.os.pop();
    const fnKind = NodeView.getDataType(state.heap, fnAddr);
    switch (fnKind) {
      case DataType.Fn: {
        const callFrame = CallFrameView.allocate(state);
        callFrame.setPc(t.pc + ICall.size);
        callFrame.setEnv(t.env);

        t.rts.push(callFrame.addr);

        const frame = FrameView.allocate(state, argc);
        for (let i = 0; i < argc; ++i) {
          frame.set(i, args[i]);
        }

        const fn = new FnView(state.heap, fnAddr);
        const newEnv = fn.getEnv().extend(state, frame.addr);

        t.env = newEnv;
        t.pc = fn.getPc();

        if (go) {
          t.lastPc = fn.getLast();
        }

        break;
      }
      case DataType.Builtin:
        // We don't bother with creating a new frame, or extending any environment.
        const builtin = new BuiltinView(state.heap, fnAddr);
        const bifn = builtinFns[builtin.getId()];
        bifn(state, t, args);

        if (go) {
          t.lastPc = t.pc;
        }
        t.pc += ICall.size;

        break;
      case DataType.Method: {
        const mthd = new MethodView(state.heap, fnAddr);

        const frame = FrameView.allocate(state, argc + 1);
        frame.set(0, mthd.receiver()); // also set the receiver in the frame of parameters
        for (let i = 0; i < argc; ++i) {
          frame.set(i + 1, args[i]);
        }

        const methodType = NodeView.getDataType(state.heap, mthd.fn());
        // A method might be builtin, so we'll have to dispatch accordingly.
        switch (methodType) {
          case DataType.Fn:
            const callFrame = CallFrameView.allocate(state);
            callFrame.setPc(t.pc + ICall.size);
            callFrame.setEnv(t.env);

            t.rts.push(callFrame.addr);

            const fn = new FnView(state.heap, mthd.fn());
            const newEnv = fn.getEnv().extend(state, frame.addr);

            t.env = newEnv;
            t.pc = fn.getPc();

            if (go) {
              t.lastPc = fn.getLast();
            }
            break;
          case DataType.Builtin:
            const builtin = new BuiltinView(state.heap, mthd.fn());
            const bifn = builtinFns[builtin.getId()];
            bifn(state, t, args, { mthd });

            if (go) {
              t.lastPc = t.pc;
            }
            t.pc += ICall.size;
            break;
          default:
            throw new Error("unexpected method type");
        }

        break;
      }
      default:
        throw new Error(`Uncallable object ${fnKind}`);
    }
  },
  [Opcode.Go]: function (state: MachineState, t: Thread): void {
    const t2 = state.fork(t);
    t2.pc += IGo.size;
    t.pc += IGo.size + ICall.size;

    // A [Call] always follows immediately after a [Go]. We'll use the info from
    // the [Call] to transfer the Goroutine's operands to our new thread.
    const call = new ICall(state.bytecode, t2.pc);
    const args = [];
    for (let i = 0; i < call.argc(); ++i) {
      args.push(t.os.pop());
    }
    const fn = t.os.pop();

    t2.os.clear();

    t2.os.push(fn);
    args.reverse();
    for (const arg of args) {
      t2.os.push(arg);
    }
  },
  [Opcode.Return]: function (state: MachineState, t: Thread): void {
    // We don't need to bump the PC here. Since we jump back to wherever we
    // called the function from.
    const addr = t.rts.pop();
    const typ = NodeView.getDataType(state.heap, addr);
    switch (typ) {
      case DataType.CallFrame:
        const frame = new CallFrameView(state.heap, addr);
        t.env = frame.getEnv();
        t.pc = frame.getPc();
        break;
      case DataType.BlockFrame:
        return microcode[Opcode.Return](state, t);
      default:
        throw new Error("Unexpected data type in runtime stack!"); // @todo: format the error
    }
  },
  [Opcode.Goto]: function (state: MachineState, t: Thread): void {
    const goto = new IGoto(state.bytecode, t.pc);
    t.pc = goto.where();
  },
  [Opcode.LoadFn]: function (state: MachineState, t: Thread): void {
    const instr = new ILoadFn(state.bytecode, t.pc);
    const fn = FnView.allocate(state).setPc(instr.pc()).setLast(instr.last()).setEnv(t.env);

    t.os.push(fn.addr);
    t.pc += ILoadFn.size;
  },
  [Opcode.LoadMethod]: function (state: MachineState, t: Thread): void {
    const rcv = t.os.pop();
    const fnAddr = t.os.pop(); // this could be an Fn or a Builtin!

    const mthd = MethodView.allocate(state).setReceiver(rcv).setFn(fnAddr);
    t.os.push(mthd.addr);

    t.pc += ILoadMethod.size;
  },
  [Opcode.Assign]: function (state: MachineState, t: Thread): void {
    const count = new IAssign(state.bytecode, t.pc).getCount();

    // Note that assignment here differs from how CS4215 assignments handled
    // it. We don't always have a frame and offset to assign into (e.g. maybe
    // we are assigning to a field of a struct?) so we assign directly to
    // an address.

    const lhss = [];
    const rhss = [];

    for (let i = 0; i < count; ++i) {
      lhss.push(t.os.pop());
    }
    for (let i = 0; i < count; ++i) {
      rhss.push(t.os.pop());
    }
    for (let i = 0; i < count; ++i) {
      const lvalue = new LvalueView(state.heap, lhss[i]);
      switch (lvalue.getKind()) {
        case LvalueKind.Variable:
          state.heap.setFloat64(lvalue.getLoc(), rhss[i]);
          break;
        case LvalueKind.Deref:
          copy(state, rhss[i], lvalue.getLoc());
          break;
        default:
          throw "Unreachable";
      }
    }

    t.pc += IAssign.size;
  },
  [Opcode.LoadNameLoc]: function (state: MachineState, t: Thread): void {
    const instr = new ILoadNameLoc(state.bytecode, t.pc);
    const frameAddr = t.env.getFrame(instr.frame());
    const frame = new FrameView(state.heap, frameAddr);
    const nameLoc = frame.getVarLoc(instr.offset());

    const lvalue = LvalueView.allocate(state).setKind(LvalueKind.Variable).setLoc(nameLoc);
    t.os.push(lvalue.addr);

    t.pc += ILoadNameLoc.size;
  },
  [Opcode.LoadName]: function (state: MachineState, t: Thread): void {
    const instr = new ILoadName(state.bytecode, t.pc);
    const frameAddr = t.env.getFrame(instr.frame());
    const frame = new FrameView(state.heap, frameAddr);
    const addr = frame.get(instr.offset());

    t.os.push(addr);
    t.pc += ILoadName.size;
  },
  [Opcode.Jof]: function (state: MachineState, t: Thread): void {
    const instr = new IJof(state.bytecode, t.pc);
    const cond = t.os.pop();
    const bool = new BoolView(state.heap, cond).get();
    if (bool) {
      t.pc += IJof.size;
    } else {
      t.pc = instr.where(); // we jump
    }
  },
  [Opcode.EnterBlock]: function (state: MachineState, t: Thread): void {
    const instr = new IEnterBlock(state.bytecode, t.pc);
    const frame = FrameView.allocate(state, instr.numVars());
    const newEnv = t.env.extend(state, frame.addr);

    const blkFrame = BlockFrameView.allocate(state).setEnv(t.env);
    t.rts.push(blkFrame.addr);

    t.env = newEnv;
    t.pc += IEnterBlock.size;
  },
  [Opcode.ExitBlock]: function (state: MachineState, t: Thread): void {
    // Surely the top of the RTS is a block frame? It can't be a call frame right...
    const blkFrameAddr = t.rts.pop();
    const blkFrame = new BlockFrameView(state.heap, blkFrameAddr);
    t.env = blkFrame.getEnv();
    t.pc += IExitBlock.size;
  },
  [Opcode.Pop]: function (state: MachineState, t: Thread): void {
    t.os.pop();
    t.pc += IPop.size;
  },
<<<<<<< HEAD
  [Opcode.LoadC]: function (state: MachineState): void {
    // @todo: make general, as and when ILoadC is updated - for now we just load numbers...
    const instr = new ILoadC(state.bytecode, state.pc);
    const typ = instr.getDataType();
    let val;
    switch (typ) {
      case DataType.Float64:
        val = Float64View.allocate(state).setValue(instr.val());
        state.os.push(val.addr);
        break;
      case DataType.Int64:
        val = Int64View.allocate(state).setValue(instr.val());
        state.os.push(val.addr);
        break;
      default:
        throw new Error("unknown datatype");
    }
    state.pc += ILoadC.size;
=======
  [Opcode.LoadC]: function (state: MachineState, t: Thread): void {
    // @todo: this shouldn't always be loading floats...
    const instr = new ILoadC(state.bytecode, t.pc);
    const val = Float64View.allocate(state).setValue(instr.val());

    t.os.push(val.addr);
    t.pc += ILoadC.size;
  },
  [Opcode.LoadGlobal]: function (state: MachineState, t: Thread): void {
    const instr = new ILoadGlobal(state.bytecode, t.pc);
    const addr = state.globals[instr.global()];

    t.os.push(addr);
    t.pc += ILoadGlobal.size;
>>>>>>> b0e5142f
  },
  [Opcode.LoadStr]: function (state: MachineState, t: Thread): void {
    const instr = new ILoadStr(state.bytecode, t.pc);
    const id = instr.id();
    const nodeAddr = state.strPool.getAddress(id);
    if (nodeAddr === undefined) {
      throw new Error(`String with id ${id} missing from string pool`); // @todo a btr err msg
    }
    t.os.push(nodeAddr);
    t.pc += ILoadStr.size;
  },
  [Opcode.Push]: function (state: MachineState, t: Thread): void {
    const instr = new IPush(state.bytecode, t.pc);
    t.os.push(instr.val());
    t.pc += IPush.size;
  },
  [Opcode.PackPtr]: function (state: MachineState, t: Thread): void {
    const ptr = PointerView.allocate(state).setValue(t.os.pop());
    t.os.push(ptr.addr);
    t.pc += IPackPtr.size;
  },
  [Opcode.Deref]: function (state: MachineState, t: Thread): void {
    const ptr = new PointerView(state.heap, t.os.pop());
    t.os.push(ptr.getValue());
    t.pc += IPackPtr.size;
  },
  [Opcode.LoadPtrSlot]: function (state: MachineState, t: Thread): void {
    const ptr = new PointerView(state.heap, t.os.pop());
    const lvalue = LvalueView.allocate(state).setKind(LvalueKind.Deref).setLoc(ptr.getValue());
    t.os.push(lvalue.addr);
    t.pc += ILoadPtrSlot.size;
  },
  [Opcode.PackTuple]: function (state: MachineState, t: Thread): void {
    const instr = new IPackTuple(state.bytecode, t.pc);
    const tuple = TupleView.allocate(state, instr.len());
    for (let i = 0; i < instr.len(); ++i) {
      tuple.set(i, t.os.pop());
    }

    t.os.push(tuple.addr);
    t.pc += IPackTuple.size;
  },
  [Opcode.PackStruct]: function (state: MachineState, t: Thread): void {
    const instr = new IPackStruct(state.bytecode, t.pc);
    const struct = StructView.allocate(state, instr.fieldc());
    for (let i = 0; i < instr.fieldc(); ++i) {
      struct.setField(i, t.os.pop());
    }

    t.os.push(struct.addr);
    t.pc += IPackStruct.size;
  },
  [Opcode.LoadStructField]: function (state: MachineState, t: Thread): void {
    const instr = new ILoadStructField(state.bytecode, t.pc);
    const struct = new StructView(state.heap, t.os.pop());
    const fieldAddr = struct.getField(instr.offset());

    t.os.push(fieldAddr);
    t.pc += ILoadStructField.size;
  },
  [Opcode.LoadStructFieldLoc]: function (state: MachineState, t: Thread): void {
    const instr = new ILoadStructFieldLoc(state.bytecode, t.pc);
    const struct = new StructView(state.heap, t.os.pop());
    const fieldLoc = struct.getFieldLoc(instr.offset());

    const lvalue = LvalueView.allocate(state).setKind(LvalueKind.Variable).setLoc(fieldLoc);
    t.os.push(lvalue.addr);

    t.pc += ILoadStructField.size;
  },
  [Opcode.Done]: function (state: MachineState, t: Thread): void {
    throw new Error("Done not implemented.");
  },
};

const execBinaryOp = (state: MachineState, t: Thread, op: BinaryOp): void => {
  const rhsAddr = t.os.pop();
  const lhsAddr = t.os.pop();

  const lhsType = NodeView.getDataType(state.heap, lhsAddr);
  const rhsType = NodeView.getDataType(state.heap, rhsAddr);

  // @todo: should we have this check?
  if (lhsType !== rhsType) {
    throw new Error("Can't perform binary operation on different data types!");
  }

  const f = binaryBuiltins.get(lhsType)?.get(op);
  if (!f) throw new Error("No binary operation defined!"); // @todo: format string

  const res = f(state, lhsAddr, rhsAddr);

  t.os.push(res);
};

type BinaryOpFn = (state: MachineState, lhs: Address, rhs: Address) => Address;

// @todo add more binary builtins, and reduce the duplication
export const binaryBuiltins = new Map<DataType, Map<BinaryOp, BinaryOpFn>>([
  [
    DataType.Float64,
    new Map([
      [
        BinaryOp.Add,
        (state, lhsAddr, rhsAddr) => {
          const lhs = new Float64View(state.heap, lhsAddr);
          const rhs = new Float64View(state.heap, rhsAddr);

          const lhsValue = lhs.getValue();
          const rhsValue = rhs.getValue();
          const resValue = lhsValue + rhsValue;

          const res = Float64View.allocate(state);
          res.setValue(resValue);

          return res.addr;
        },
      ],
      [
        BinaryOp.Sub,
        (state, lhsAddr, rhsAddr) => {
          const lhs = new Float64View(state.heap, lhsAddr);
          const rhs = new Float64View(state.heap, rhsAddr);

          const lhsValue = lhs.getValue();
          const rhsValue = rhs.getValue();
          const resValue = lhsValue - rhsValue;

          const res = Float64View.allocate(state);
          res.setValue(resValue);

          return res.addr;
        },
      ],
      [
        BinaryOp.Neq,
        (state, lhsAddr, rhsAddr) => {
          const lhs = new Float64View(state.heap, lhsAddr);
          const rhs = new Float64View(state.heap, rhsAddr);

          const lhsValue = lhs.getValue();
          const rhsValue = rhs.getValue();

          if (lhsValue !== rhsValue) {
            return state.globals[Global["true"]];
          } else {
            return state.globals[Global["false"]];
          }
        },
      ],
      [
        BinaryOp.Eq,
        (state, lhsAddr, rhsAddr) => {
          const lhs = new Float64View(state.heap, lhsAddr);
          const rhs = new Float64View(state.heap, rhsAddr);

          const lhsValue = lhs.getValue();
          const rhsValue = rhs.getValue();
          if (lhsValue === rhsValue) {
            return state.globals[Global["true"]];
          } else {
            return state.globals[Global["false"]];
          }
        },
      ],
      [
        BinaryOp.Mul,
        (state, lhsAddr, rhsAddr) => {
          const lhs = new Float64View(state.heap, lhsAddr);
          const rhs = new Float64View(state.heap, rhsAddr);

          const lhsValue = lhs.getValue();
          const rhsValue = rhs.getValue();

          const resValue = lhsValue * rhsValue;

          const res = Float64View.allocate(state);
          res.setValue(resValue);

          return res.addr;
        },
      ],
      [
        BinaryOp.Div,
        (state, lhsAddr, rhsAddr) => {
          const lhs = new Float64View(state.heap, lhsAddr);
          const rhs = new Float64View(state.heap, rhsAddr);

          const lhsValue = lhs.getValue();
          const rhsValue = rhs.getValue();

          const resValue = lhsValue / rhsValue;

          const res = Float64View.allocate(state);
          res.setValue(resValue);

          return res.addr;
        },
      ],
      [
        BinaryOp.Leq,
        (state, lhsAddr, rhsAddr) => {
          const lhs = new Float64View(state.heap, lhsAddr);
          const rhs = new Float64View(state.heap, rhsAddr);

          const lhsValue = lhs.getValue();
          const rhsValue = rhs.getValue();

          if (lhsValue <= rhsValue) {
            return state.globals[Global["true"]];
          } else {
            return state.globals[Global["false"]];
          }
        },
      ],
      [
        BinaryOp.Geq,
        (state, lhsAddr, rhsAddr) => {
          const lhs = new Float64View(state.heap, lhsAddr);
          const rhs = new Float64View(state.heap, rhsAddr);

          const lhsValue = lhs.getValue();
          const rhsValue = rhs.getValue();

          if (lhsValue >= rhsValue) {
            return state.globals[Global["true"]];
          } else {
            return state.globals[Global["false"]];
          }
        },
      ],
      [
        BinaryOp.L,
        (state, lhsAddr, rhsAddr) => {
          const lhs = new Float64View(state.heap, lhsAddr);
          const rhs = new Float64View(state.heap, rhsAddr);

          const lhsValue = lhs.getValue();
          const rhsValue = rhs.getValue();

          if (lhsValue < rhsValue) {
            return state.globals[Global["true"]];
          } else {
            return state.globals[Global["false"]];
          }
        },
      ],
      [
        BinaryOp.G,
        (state, lhsAddr, rhsAddr) => {
          const lhs = new Float64View(state.heap, lhsAddr);
          const rhs = new Float64View(state.heap, rhsAddr);

          const lhsValue = lhs.getValue();
          const rhsValue = rhs.getValue();

          if (lhsValue > rhsValue) {
            return state.globals[Global["true"]];
          } else {
            return state.globals[Global["false"]];
          }
        },
      ],
    ]),
  ],
  [
    DataType.Bool,
    new Map([
      [
        BinaryOp.Eq,
        (state, lhsAddr, rhsAddr) => {
          if (lhsAddr === rhsAddr) {
            return state.globals[Global["true"]];
          } else {
            return state.globals[Global["false"]];
          }
        },
      ],
      [
        BinaryOp.Neq,
        (state, lhsAddr, rhsAddr) => {
          if (lhsAddr !== rhsAddr) {
            return state.globals[Global["true"]];
          } else {
            return state.globals[Global["false"]];
          }
        },
      ],
    ]),
  ],
  [
    DataType.Pointer,
    new Map([
      [
        BinaryOp.Eq,
        (state, lhsAddr, rhsAddr) => {
          const lhs = new PointerView(state.heap, lhsAddr).getValue();
          const rhs = new PointerView(state.heap, rhsAddr).getValue();
          if (lhs === rhs) {
            return state.globals[Global["true"]];
          } else {
            return state.globals[Global["false"]];
          }
        },
      ],
      [
        BinaryOp.Neq,
        (state, lhsAddr, rhsAddr) => {
          const lhs = new PointerView(state.heap, lhsAddr).getValue();
          const rhs = new PointerView(state.heap, rhsAddr).getValue();
          if (lhs !== rhs) {
            return state.globals[Global["true"]];
          } else {
            return state.globals[Global["false"]];
          }
        },
      ],
    ]),
  ],
]);

const execLogicalOp = (state: MachineState, t: Thread, op: LogicalOp): void => {
  const lhsAddr = t.os.pop();
  const rhsAddr = t.os.pop();

  const _lhs = new BoolView(state.heap, lhsAddr);
  const _rhs = new BoolView(state.heap, rhsAddr);

  const lhs = _lhs.get();
  const rhs = _rhs.get();

  switch (op) {
    case LogicalOp.And:
      if (lhs && rhs) {
        t.os.push(state.globals[Global["true"]]);
      } else {
        t.os.push(state.globals[Global["false"]]);
      }
      break;
    case LogicalOp.Or:
      if (lhs || rhs) {
        t.os.push(state.globals[Global["true"]]);
      } else {
        t.os.push(state.globals[Global["false"]]);
      }
      break;
    default:
      throw "Unimplemented";
  }
};

const execUnaryOp = (state: MachineState, t: Thread, op: UnaryOp): void => {
  const operandAddr = t.os.pop();
  const typ = NodeView.getDataType(state.heap, operandAddr);

  const f = unaryBuiltins.get(typ)?.get(op);
  if (!f) throw new Error("No unary operation defined!"); // @todo: format string

  const res = f(state, operandAddr);

  t.os.push(res);
};

type UnaryOpFn = (state: MachineState, addr: Address) => Address;

// @todo add more unary builtins
const unaryBuiltins = new Map<DataType, Map<UnaryOp, UnaryOpFn>>([
  [
    DataType.Float64,
    new Map([
      [
        UnaryOp.Sub,
        (state, addr) => {
          const num = new Float64View(state.heap, addr);
          const val = num.getValue();

          const res = Float64View.allocate(state);
          res.setValue(-val);

          return res.addr;
        },
      ],
      [UnaryOp.Add, (state, addr) => addr],
    ]),
  ],
]);

interface BuiltinEvalContext {
  // Address of the method, if the builtin is a method.
  mthd?: MethodView;
}

type BuiltinEvalFn = (state: MachineState, t: Thread, args: Address[], ctx?: BuiltinEvalContext) => void;

const builtinFns: Record<BuiltinId, BuiltinEvalFn> = {
  [BuiltinId["dbg"]]: function (state: MachineState, t: Thread, args: Address[]): void {
    const reprs = args.map((arg) => NodeView.of(state.heap, arg, { strPool: state.strPool }).toString()).join(" ");
    const lineno = state.srcMap.get(t.pc);
    if (lineno !== undefined) {
      console.log("line", lineno, ":", reprs);
    } else {
      console.log(reprs);
    }
  },
  [BuiltinId["panic"]]: function (state: MachineState, t: Thread, args: number[]): void {
    const reprs = args.map((arg) => NodeView.of(state.heap, arg, { strPool: state.strPool }).toString()).join(" ");
    console.log("\x1b[31m", "panic:", reprs, "\x1b[0m");
    const lineno = state.srcMap.get(t.pc);
    if (lineno !== undefined) {
      console.log("\x1b[31m", "  ", "at line", lineno, "\x1b[0m");
    }
    throw new PanicError(reprs); // we should never recover from this
  },
  [BuiltinId["new"]]: function (state: MachineState, t: Thread, args: number[]): void {
    const typ = args[0];
    const nvals = args[1];
    const nrefs = args[2];
    const ptr = PointerView.allocate(state);

    const addr = allocate(state, typ, nvals, nrefs);
    ptr.setValue(addr);
    t.os.push(ptr.addr);
  },
  [BuiltinId["Mutex::Lock"]]: function (
    state: MachineState,
    t: Thread,
    _args: number[],
    ctx?: BuiltinEvalContext,
  ): void {
    if (ctx?.mthd === undefined) {
      throw new Error("could not access method for Mutex::Lock");
    }

    const _mu = new PointerView(state.heap, ctx.mthd.receiver() /* pointer to the mutex */);
    const mu = new StructView(state.heap, _mu.getValue());

    // Layout of the Mutex struct is defined in compiler.ts
    const locked = new BoolView(state.heap, mu.getField(0));
    // @todo: Float64View should be Int64View
    const id = new Float64View(state.heap, mu.getField(1));

    if (locked.get()) {
      // The mutex is locked by someone else. We'll put this thread to sleep,
      // and subscribe to when it gets unlocked.
      //
      // @todo: what should the subscription function do? maybe we need to adjust
      // the program counter? since we need to try unlocking again when it wakes
      t.isLive = false;
      state.sub("mutex-unlock", id.getValue(), t.id, (t) => (t.isLive = true));
    } else {
      mu.setField(0, state.globals[Global["true"]]);
    }
  },
  [BuiltinId["Mutex::Unlock"]]: function (
    state: MachineState,
    _t: Thread,
    _args: number[],
    ctx?: BuiltinEvalContext,
  ): void {
    if (ctx?.mthd === undefined) {
      throw new Error("could not access method for Mutex::Lock");
    }
    const _mu = new PointerView(state.heap, ctx.mthd.receiver() /* pointer to the mutex */);
    const mu = new StructView(state.heap, _mu.getValue());

    const locked = new BoolView(state.heap, mu.getField(0));
    // @todo: Float64View should be Int64View
    const id = new Float64View(state.heap, mu.getField(1));

    if (locked.get()) {
      mu.setField(0, state.globals[Global["false"]]);
      state.pub("mutex-unlock", id.getValue());
    }
  },
};

class PanicError extends Error {}<|MERGE_RESOLUTION|>--- conflicted
+++ resolved
@@ -16,15 +16,11 @@
   StructView,
   MethodView,
   Int64View,
-<<<<<<< HEAD
-=======
-  StringView,
   allocate,
   BoolView,
   LvalueView,
   LvalueKind,
   copy,
->>>>>>> b0e5142f
 } from "./heapviews";
 import {
   IAssign,
@@ -56,9 +52,9 @@
   ILoadGlobal,
   IPackPtr,
   ILoadPtrSlot,
+  ConstantKind,
 } from "./instructions";
 import { MachineState, Thread } from "./machine";
-import { ArgContext } from "../antlr/GoParser";
 
 type EvalFn = (state: MachineState, t: Thread, go?: boolean) => void;
 
@@ -322,32 +318,22 @@
     t.os.pop();
     t.pc += IPop.size;
   },
-<<<<<<< HEAD
-  [Opcode.LoadC]: function (state: MachineState): void {
-    // @todo: make general, as and when ILoadC is updated - for now we just load numbers...
-    const instr = new ILoadC(state.bytecode, state.pc);
-    const typ = instr.getDataType();
-    let val;
+  [Opcode.LoadC]: function (state: MachineState, t: Thread): void {
+    const instr = new ILoadC(state.bytecode, t.pc);
+    const typ = instr.getKind();
+    const val = instr.getVal();
     switch (typ) {
-      case DataType.Float64:
-        val = Float64View.allocate(state).setValue(instr.val());
-        state.os.push(val.addr);
+      case ConstantKind.Int64:
+        const f = Int64View.allocate(state).setValue(val);
+        t.os.push(f.addr);
         break;
-      case DataType.Int64:
-        val = Int64View.allocate(state).setValue(instr.val());
-        state.os.push(val.addr);
+      case ConstantKind.Float64:
+        const i = Float64View.allocate(state).setValue(val);
+        t.os.push(i.addr);
         break;
       default:
-        throw new Error("unknown datatype");
-    }
-    state.pc += ILoadC.size;
-=======
-  [Opcode.LoadC]: function (state: MachineState, t: Thread): void {
-    // @todo: this shouldn't always be loading floats...
-    const instr = new ILoadC(state.bytecode, t.pc);
-    const val = Float64View.allocate(state).setValue(instr.val());
-
-    t.os.push(val.addr);
+        throw new Error("LoadC: unknown datatype");
+    }
     t.pc += ILoadC.size;
   },
   [Opcode.LoadGlobal]: function (state: MachineState, t: Thread): void {
@@ -356,7 +342,6 @@
 
     t.os.push(addr);
     t.pc += ILoadGlobal.size;
->>>>>>> b0e5142f
   },
   [Opcode.LoadStr]: function (state: MachineState, t: Thread): void {
     const instr = new ILoadStr(state.bytecode, t.pc);
@@ -441,7 +426,9 @@
 
   // @todo: should we have this check?
   if (lhsType !== rhsType) {
-    throw new Error("Can't perform binary operation on different data types!");
+    throw new Error(
+      `Can't perform binary operation on different data types! (${DataType[lhsType]}, ${DataType[rhsType]})`,
+    );
   }
 
   const f = binaryBuiltins.get(lhsType)?.get(op);
@@ -453,6 +440,13 @@
 };
 
 type BinaryOpFn = (state: MachineState, lhs: Address, rhs: Address) => Address;
+
+const extractFloat64s = (heap: DataView, ...addrs: Address[]): number[] => {
+  return addrs.map((addr) => new Float64View(heap, addr).getValue());
+};
+const extractInt64s = (heap: DataView, ...addrs: Address[]): number[] => {
+  return addrs.map((addr) => new Int64View(heap, addr).getValue());
+};
 
 // @todo add more binary builtins, and reduce the duplication
 export const binaryBuiltins = new Map<DataType, Map<BinaryOp, BinaryOpFn>>([
@@ -462,45 +456,29 @@
       [
         BinaryOp.Add,
         (state, lhsAddr, rhsAddr) => {
-          const lhs = new Float64View(state.heap, lhsAddr);
-          const rhs = new Float64View(state.heap, rhsAddr);
-
-          const lhsValue = lhs.getValue();
-          const rhsValue = rhs.getValue();
-          const resValue = lhsValue + rhsValue;
-
-          const res = Float64View.allocate(state);
-          res.setValue(resValue);
-
-          return res.addr;
+          const [lhs, rhs] = extractFloat64s(state.heap, lhsAddr, rhsAddr);
+
+          const res = lhs + rhs;
+          const ret = Float64View.allocate(state).setValue(res);
+          return ret.addr;
         },
       ],
       [
         BinaryOp.Sub,
         (state, lhsAddr, rhsAddr) => {
-          const lhs = new Float64View(state.heap, lhsAddr);
-          const rhs = new Float64View(state.heap, rhsAddr);
-
-          const lhsValue = lhs.getValue();
-          const rhsValue = rhs.getValue();
-          const resValue = lhsValue - rhsValue;
-
-          const res = Float64View.allocate(state);
-          res.setValue(resValue);
-
-          return res.addr;
+          const [lhs, rhs] = extractFloat64s(state.heap, lhsAddr, rhsAddr);
+
+          const res = lhs - rhs;
+          const ret = Float64View.allocate(state).setValue(res);
+          return ret.addr;
         },
       ],
       [
         BinaryOp.Neq,
         (state, lhsAddr, rhsAddr) => {
-          const lhs = new Float64View(state.heap, lhsAddr);
-          const rhs = new Float64View(state.heap, rhsAddr);
-
-          const lhsValue = lhs.getValue();
-          const rhsValue = rhs.getValue();
-
-          if (lhsValue !== rhsValue) {
+          const [lhs, rhs] = extractFloat64s(state.heap, lhsAddr, rhsAddr);
+
+          if (lhs !== rhs) {
             return state.globals[Global["true"]];
           } else {
             return state.globals[Global["false"]];
@@ -510,12 +488,9 @@
       [
         BinaryOp.Eq,
         (state, lhsAddr, rhsAddr) => {
-          const lhs = new Float64View(state.heap, lhsAddr);
-          const rhs = new Float64View(state.heap, rhsAddr);
-
-          const lhsValue = lhs.getValue();
-          const rhsValue = rhs.getValue();
-          if (lhsValue === rhsValue) {
+          const [lhs, rhs] = extractFloat64s(state.heap, lhsAddr, rhsAddr);
+
+          if (lhs === rhs) {
             return state.globals[Global["true"]];
           } else {
             return state.globals[Global["false"]];
@@ -525,47 +500,29 @@
       [
         BinaryOp.Mul,
         (state, lhsAddr, rhsAddr) => {
-          const lhs = new Float64View(state.heap, lhsAddr);
-          const rhs = new Float64View(state.heap, rhsAddr);
-
-          const lhsValue = lhs.getValue();
-          const rhsValue = rhs.getValue();
-
-          const resValue = lhsValue * rhsValue;
-
-          const res = Float64View.allocate(state);
-          res.setValue(resValue);
-
-          return res.addr;
+          const [lhs, rhs] = extractFloat64s(state.heap, lhsAddr, rhsAddr);
+
+          const res = lhs * rhs;
+          const ret = Float64View.allocate(state).setValue(res);
+          return ret.addr;
         },
       ],
       [
         BinaryOp.Div,
         (state, lhsAddr, rhsAddr) => {
-          const lhs = new Float64View(state.heap, lhsAddr);
-          const rhs = new Float64View(state.heap, rhsAddr);
-
-          const lhsValue = lhs.getValue();
-          const rhsValue = rhs.getValue();
-
-          const resValue = lhsValue / rhsValue;
-
-          const res = Float64View.allocate(state);
-          res.setValue(resValue);
-
-          return res.addr;
+          const [lhs, rhs] = extractFloat64s(state.heap, lhsAddr, rhsAddr);
+
+          const res = lhs / rhs;
+          const ret = Float64View.allocate(state).setValue(res);
+          return ret.addr;
         },
       ],
       [
         BinaryOp.Leq,
         (state, lhsAddr, rhsAddr) => {
-          const lhs = new Float64View(state.heap, lhsAddr);
-          const rhs = new Float64View(state.heap, rhsAddr);
-
-          const lhsValue = lhs.getValue();
-          const rhsValue = rhs.getValue();
-
-          if (lhsValue <= rhsValue) {
+          const [lhs, rhs] = extractFloat64s(state.heap, lhsAddr, rhsAddr);
+
+          if (lhs <= rhs) {
             return state.globals[Global["true"]];
           } else {
             return state.globals[Global["false"]];
@@ -575,13 +532,9 @@
       [
         BinaryOp.Geq,
         (state, lhsAddr, rhsAddr) => {
-          const lhs = new Float64View(state.heap, lhsAddr);
-          const rhs = new Float64View(state.heap, rhsAddr);
-
-          const lhsValue = lhs.getValue();
-          const rhsValue = rhs.getValue();
-
-          if (lhsValue >= rhsValue) {
+          const [lhs, rhs] = extractFloat64s(state.heap, lhsAddr, rhsAddr);
+
+          if (lhs >= rhs) {
             return state.globals[Global["true"]];
           } else {
             return state.globals[Global["false"]];
@@ -591,13 +544,8 @@
       [
         BinaryOp.L,
         (state, lhsAddr, rhsAddr) => {
-          const lhs = new Float64View(state.heap, lhsAddr);
-          const rhs = new Float64View(state.heap, rhsAddr);
-
-          const lhsValue = lhs.getValue();
-          const rhsValue = rhs.getValue();
-
-          if (lhsValue < rhsValue) {
+          const [lhs, rhs] = extractFloat64s(state.heap, lhsAddr, rhsAddr);
+          if (lhs < rhs) {
             return state.globals[Global["true"]];
           } else {
             return state.globals[Global["false"]];
@@ -607,13 +555,125 @@
       [
         BinaryOp.G,
         (state, lhsAddr, rhsAddr) => {
-          const lhs = new Float64View(state.heap, lhsAddr);
-          const rhs = new Float64View(state.heap, rhsAddr);
-
-          const lhsValue = lhs.getValue();
-          const rhsValue = rhs.getValue();
-
-          if (lhsValue > rhsValue) {
+          const [lhs, rhs] = extractFloat64s(state.heap, lhsAddr, rhsAddr);
+
+          if (lhs > rhs) {
+            return state.globals[Global["true"]];
+          } else {
+            return state.globals[Global["false"]];
+          }
+        },
+      ],
+    ]),
+  ],
+  [
+    DataType.Int64,
+    new Map([
+      [
+        BinaryOp.Add,
+        (state, lhsAddr, rhsAddr) => {
+          const [lhs, rhs] = extractInt64s(state.heap, lhsAddr, rhsAddr);
+
+          const res = lhs + rhs;
+          const ret = Int64View.allocate(state).setValue(res);
+          return ret.addr;
+        },
+      ],
+      [
+        BinaryOp.Sub,
+        (state, lhsAddr, rhsAddr) => {
+          const [lhs, rhs] = extractInt64s(state.heap, lhsAddr, rhsAddr);
+
+          const res = lhs - rhs;
+          const ret = Int64View.allocate(state).setValue(res);
+          return ret.addr;
+        },
+      ],
+      [
+        BinaryOp.Neq,
+        (state, lhsAddr, rhsAddr) => {
+          const [lhs, rhs] = extractInt64s(state.heap, lhsAddr, rhsAddr);
+
+          if (lhs !== rhs) {
+            return state.globals[Global["true"]];
+          } else {
+            return state.globals[Global["false"]];
+          }
+        },
+      ],
+      [
+        BinaryOp.Eq,
+        (state, lhsAddr, rhsAddr) => {
+          const [lhs, rhs] = extractInt64s(state.heap, lhsAddr, rhsAddr);
+
+          if (lhs === rhs) {
+            return state.globals[Global["true"]];
+          } else {
+            return state.globals[Global["false"]];
+          }
+        },
+      ],
+      [
+        BinaryOp.Mul,
+        (state, lhsAddr, rhsAddr) => {
+          const [lhs, rhs] = extractInt64s(state.heap, lhsAddr, rhsAddr);
+
+          const res = lhs * rhs;
+          const ret = Int64View.allocate(state).setValue(res);
+          return ret.addr;
+        },
+      ],
+      [
+        BinaryOp.Div,
+        (state, lhsAddr, rhsAddr) => {
+          const [lhs, rhs] = extractInt64s(state.heap, lhsAddr, rhsAddr);
+
+          const res = Math.floor(lhs / rhs);
+          const ret = Int64View.allocate(state).setValue(res);
+          return ret.addr;
+        },
+      ],
+      [
+        BinaryOp.Leq,
+        (state, lhsAddr, rhsAddr) => {
+          const [lhs, rhs] = extractInt64s(state.heap, lhsAddr, rhsAddr);
+
+          if (lhs <= rhs) {
+            return state.globals[Global["true"]];
+          } else {
+            return state.globals[Global["false"]];
+          }
+        },
+      ],
+      [
+        BinaryOp.Geq,
+        (state, lhsAddr, rhsAddr) => {
+          const [lhs, rhs] = extractInt64s(state.heap, lhsAddr, rhsAddr);
+
+          if (lhs >= rhs) {
+            return state.globals[Global["true"]];
+          } else {
+            return state.globals[Global["false"]];
+          }
+        },
+      ],
+      [
+        BinaryOp.L,
+        (state, lhsAddr, rhsAddr) => {
+          const [lhs, rhs] = extractInt64s(state.heap, lhsAddr, rhsAddr);
+          if (lhs < rhs) {
+            return state.globals[Global["true"]];
+          } else {
+            return state.globals[Global["false"]];
+          }
+        },
+      ],
+      [
+        BinaryOp.G,
+        (state, lhsAddr, rhsAddr) => {
+          const [lhs, rhs] = extractInt64s(state.heap, lhsAddr, rhsAddr);
+
+          if (lhs > rhs) {
             return state.globals[Global["true"]];
           } else {
             return state.globals[Global["false"]];
@@ -628,6 +688,9 @@
       [
         BinaryOp.Eq,
         (state, lhsAddr, rhsAddr) => {
+          /**
+           * Booleans are globals, so we can directly compare addresses.
+           */
           if (lhsAddr === rhsAddr) {
             return state.globals[Global["true"]];
           } else {
@@ -730,8 +793,7 @@
       [
         UnaryOp.Sub,
         (state, addr) => {
-          const num = new Float64View(state.heap, addr);
-          const val = num.getValue();
+          const val = new Float64View(state.heap, addr).getValue();
 
           const res = Float64View.allocate(state);
           res.setValue(-val);
@@ -739,7 +801,24 @@
           return res.addr;
         },
       ],
-      [UnaryOp.Add, (state, addr) => addr],
+      [UnaryOp.Add, (_state, addr) => addr],
+    ]),
+  ],
+  [
+    DataType.Int64,
+    new Map([
+      [
+        UnaryOp.Sub,
+        (state, addr) => {
+          const val = new Int64View(state.heap, addr).getValue();
+
+          const res = Int64View.allocate(state);
+          res.setValue(-val);
+
+          return res.addr;
+        },
+      ],
+      [UnaryOp.Add, (_state, addr) => addr],
     ]),
   ],
 ]);
@@ -795,8 +874,7 @@
 
     // Layout of the Mutex struct is defined in compiler.ts
     const locked = new BoolView(state.heap, mu.getField(0));
-    // @todo: Float64View should be Int64View
-    const id = new Float64View(state.heap, mu.getField(1));
+    const id = new Int64View(state.heap, mu.getField(1));
 
     if (locked.get()) {
       // The mutex is locked by someone else. We'll put this thread to sleep,
@@ -823,8 +901,7 @@
     const mu = new StructView(state.heap, _mu.getValue());
 
     const locked = new BoolView(state.heap, mu.getField(0));
-    // @todo: Float64View should be Int64View
-    const id = new Float64View(state.heap, mu.getField(1));
+    const id = new Int64View(state.heap, mu.getField(1));
 
     if (locked.get()) {
       mu.setField(0, state.globals[Global["false"]]);
